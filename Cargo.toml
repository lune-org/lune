[package]
name = "lune"
version = "0.8.3"
edition = "2021"
license = "MPL-2.0"
repository = "https://github.com/lune-org/lune"
description = "A standalone Luau runtime"
readme = "README.md"
keywords = ["cli", "lua", "luau", "runtime"]
categories = ["command-line-interface"]

[[bin]]
name = "lune"
path = "src/main.rs"

[lib]
name = "lune"
path = "src/lib.rs"

[features]
default = ["cli", "roblox"]
cli = [
    "dep:anyhow",
    "dep:env_logger",
    "dep:clap",
    "dep:include_dir",
    "dep:rustyline",
    "dep:zip_next",
]
roblox = [
    "dep:glam",
    "dep:rand",
    "dep:rbx_cookie",
    "dep:rbx_binary",
    "dep:rbx_dom_weak",
    "dep:rbx_reflection",
    "dep:rbx_reflection_database",
    "dep:rbx_xml",
]

# Profile for building the release binary, with the following options set:
#
# 1. Optimize for size
# 2. Automatically strip symbols from the binary
# 3. Enable link-time optimization
#
# Note that we could abort instead of panicking to cut down on size
# even more, but because we use the filesystem & some other APIs we
# need the panic unwinding to properly handle usage of said APIs
#
[profile.release]
opt-level = "z"
strip = true
lto = true

# All of the dependencies for Lune.
#
# Dependencies are categorized as following:
#
# 1. General dependencies with no specific features set
# 2. Large / core dependencies that have many different crates and / or features set
# 3. Dependencies for specific features of Lune, eg. the CLI or massive Roblox builtin library
#
[dependencies]
console = "0.15"
directories = "5.0"
futures-util = "0.3"
once_cell = "1.17"
thiserror = "1.0"
async-trait = "0.1"
dialoguer = "0.11"
dunce = "1.0"
lz4_flex = "0.11"
path-clean = "1.0"
pathdiff = "0.2"
pin-project = "1.0"
urlencoding = "2.1"
bstr = "1.9"
regex = "1.10"
self_cell = "1.0"

### RUNTIME

blocking = "1.5"
tracing = "0.1"
tracing-subscriber = { version = "0.3", features = ["env-filter"] }
tokio = { version = "1.24", features = ["full", "tracing"] }
os_str_bytes = { version = "7.0", features = ["conversions"] }

<<<<<<< HEAD
mlua-luau-scheduler = { git = "https://github.com/0x5eal/mlua-luau-scheduler-exitstatus.git" }
mlua = { version = "0.9.6", features = [
=======
mlua-luau-scheduler = { version = "0.0.2" }
mlua = { version = "0.9.7", features = [
>>>>>>> 3f53fc98
    "luau",
    "luau-jit",
    "async",
    "serialize",
] }

### SERDE

async-compression = { version = "0.4", features = [
    "tokio",
    "brotli",
    "deflate",
    "gzip",
    "zlib",
] }
serde = { version = "1.0", features = ["derive"] }
serde_json = { version = "1.0", features = ["preserve_order"] }
serde_yaml = "0.9"
toml = { version = "0.8", features = ["preserve_order"] }

### NET

hyper = { version = "1.1", features = ["full"] }
hyper-util = { version = "0.1", features = ["full"] }
http = "1.0"
http-body-util = { version = "0.1" }
hyper-tungstenite = { version = "0.13" }

reqwest = { version = "0.11", default-features = false, features = [
    "rustls-tls",
] }

tokio-tungstenite = { version = "0.21", features = ["rustls-tls-webpki-roots"] }

### DATETIME
chrono = "=0.4.34" # NOTE: 0.4.35 does not compile with chrono_lc
chrono_lc = "0.1"

### CLI

anyhow = { optional = true, version = "1.0" }
env_logger = { optional = true, version = "0.11" }
itertools = "0.12"
clap = { optional = true, version = "4.1", features = ["derive"] }
include_dir = { optional = true, version = "0.7", features = ["glob"] }
rustyline = { optional = true, version = "14.0" }
zip_next = { optional = true, version = "1.1" }

### ROBLOX

glam = { optional = true, version = "0.27" }
rand = { optional = true, version = "0.8" }

rbx_cookie = { optional = true, version = "0.1.4", default-features = false }

rbx_binary = { optional = true, version = "0.7.3" }
rbx_dom_weak = { optional = true, version = "2.6.0" }
rbx_reflection = { optional = true, version = "4.4.0" }
rbx_reflection_database = { optional = true, version = "0.2.9" }
rbx_xml = { optional = true, version = "0.13.2" }<|MERGE_RESOLUTION|>--- conflicted
+++ resolved
@@ -86,14 +86,8 @@
 tracing-subscriber = { version = "0.3", features = ["env-filter"] }
 tokio = { version = "1.24", features = ["full", "tracing"] }
 os_str_bytes = { version = "7.0", features = ["conversions"] }
-
-<<<<<<< HEAD
 mlua-luau-scheduler = { git = "https://github.com/0x5eal/mlua-luau-scheduler-exitstatus.git" }
-mlua = { version = "0.9.6", features = [
-=======
-mlua-luau-scheduler = { version = "0.0.2" }
 mlua = { version = "0.9.7", features = [
->>>>>>> 3f53fc98
     "luau",
     "luau-jit",
     "async",
