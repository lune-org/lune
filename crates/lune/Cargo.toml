--- conflicted
+++ resolved
@@ -51,11 +51,7 @@
 
 [dependencies]
 mlua = { version = "0.9.7", features = ["luau"] }
-<<<<<<< HEAD
-mlua-luau-scheduler = { git = "https://github.com/0x5eal/mlua-luau-scheduler-exitstatus.git" }
-=======
 mlua-luau-scheduler = { version = "0.0.2", path = "../mlua-luau-scheduler" }
->>>>>>> 59a79551
 
 anyhow = "1.0"
 console = "0.15"
