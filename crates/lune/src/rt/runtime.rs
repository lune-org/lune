--- conflicted
+++ resolved
@@ -8,14 +8,9 @@
     },
 };
 
-<<<<<<< HEAD
-use mlua::{IntoLuaMulti as _, Lua, Value};
-use mlua_luau_scheduler::Scheduler;
-=======
 use mlua::prelude::*;
 use mlua_luau_scheduler::{Functions, Scheduler};
 use self_cell::self_cell;
->>>>>>> 59a79551
 
 use super::{RuntimeError, RuntimeResult};
 
@@ -147,15 +142,10 @@
         &mut self,
         script_name: impl AsRef<str>,
         script_contents: impl AsRef<[u8]>,
-<<<<<<< HEAD
-    ) -> RuntimeResult<(u8, Vec<Value>)> {
+    ) -> RuntimeResult<(u8, Vec<LuaValue>)> {
         // Create a new scheduler for this run
-        let sched = Scheduler::new(&self.lua);
-=======
-    ) -> RuntimeResult<ExitCode> {
         let lua = self.inner.lua();
         let sched = self.inner.scheduler();
->>>>>>> 59a79551
 
         // Add error callback to format errors nicely + store status
         let got_any_error = Arc::new(AtomicBool::new(false));
@@ -174,10 +164,9 @@
         let main_thread_id = sched.push_thread_back(main, ())?;
         sched.run().await;
 
-<<<<<<< HEAD
         let thread_res = match sched.get_thread_result(main_thread_id) {
             Some(res) => res,
-            None => Value::Nil.into_lua_multi(&self.lua),
+            None => LuaValue::Nil.into_lua_multi(lua),
         }?
         .into_vec();
 
@@ -187,17 +176,5 @@
                 .unwrap_or(u8::from(got_any_error.load(Ordering::SeqCst))),
             thread_res,
         ))
-=======
-        // Return the exit code - default to FAILURE if we got any errors
-        let exit_code = sched.get_exit_code().unwrap_or({
-            if got_any_error.load(Ordering::SeqCst) {
-                ExitCode::FAILURE
-            } else {
-                ExitCode::SUCCESS
-            }
-        });
-
-        Ok(exit_code)
->>>>>>> 59a79551
     }
 }