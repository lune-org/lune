--- conflicted
+++ resolved
@@ -39,10 +39,9 @@
             let file_display_name = file_path.with_extension("").display().to_string();
             (file_display_name, file_contents)
         };
-
-<<<<<<< HEAD
-        // Create a new lune object with all globals & run the script
-        let result = Runtime::new()
+      
+        // Create a new lune runtime with all globals & run the script
+        let mut rt = Runtime::new()
             .with_args(self.script_args)
             // Enable JIT compilation unless it was requested to be disabled
             .with_jit(
@@ -50,13 +49,9 @@
                     env::var("LUNE_LUAU_JIT").ok(), 
                     Some(jit_enabled) if jit_enabled == "0" || jit_enabled == "false" || jit_enabled == "off"
                 )
-            )
-=======
-        // Create a new lune runtime with all globals & run the script
-        let mut rt = Runtime::new().with_args(self.script_args);
+             );
 
         let result = rt
->>>>>>> 138221b9
             .run(&script_display_name, strip_shebang(script_contents))
             .await;
 
