--- conflicted
+++ resolved
@@ -1,27 +1,7 @@
 #![allow(unused_variables)]
 
 use mlua::prelude::*;
-<<<<<<< HEAD
-
-use hyper::header::CONTENT_ENCODING;
-
-use crate::lune::{
-    scheduler::Scheduler,
-    util::{buffer::create_lua_buffer, TableBuilder},
-};
-
-use self::{
-    server::{bind_to_addr, create_server},
-    util::header_map_to_table,
-};
-
-use super::serde::{
-    compress_decompress::{decompress, CompressDecompressFormat},
-    encode_decode::{EncodeDecodeConfig, EncodeDecodeFormat},
-};
-=======
 use mlua_luau_scheduler::LuaSpawnExt;
->>>>>>> 1e3a604d
 
 mod client;
 mod config;
@@ -71,62 +51,9 @@
 
 async fn net_request(lua: &Lua, config: RequestConfig) -> LuaResult<LuaTable> {
     let client = NetClient::from_registry(lua);
-<<<<<<< HEAD
-    let mut request = client.request(config.method, &config.url);
-    for (query, values) in config.query {
-        request = request.query(
-            &values
-                .iter()
-                .map(|v| (query.as_str(), v))
-                .collect::<Vec<_>>(),
-        );
-    }
-    for (header, values) in config.headers {
-        for value in values {
-            request = request.header(header.as_str(), value);
-        }
-    }
-    let res = request
-        .body(config.body.unwrap_or_default())
-        .send()
-        .await
-        .into_lua_err()?;
-    // Extract status, headers
-    let res_status = res.status().as_u16();
-    let res_status_text = res.status().canonical_reason();
-    let res_headers = res.headers().clone();
-    // Read response bytes
-    let mut res_bytes = res.bytes().await.into_lua_err()?.to_vec();
-    let mut res_decompressed = false;
-    // Check for extra options, decompression
-    if config.options.decompress {
-        let decompress_format = res_headers
-            .iter()
-            .find(|(name, _)| {
-                name.as_str()
-                    .eq_ignore_ascii_case(CONTENT_ENCODING.as_str())
-            })
-            .and_then(|(_, value)| value.to_str().ok())
-            .and_then(CompressDecompressFormat::detect_from_header_str);
-        if let Some(format) = decompress_format {
-            res_bytes = decompress(format, res_bytes).await?;
-            res_decompressed = true;
-        }
-    }
-    // Construct and return a readonly lua table with results
-    let res_headers_lua = header_map_to_table(lua, res_headers, res_decompressed)?;
-    TableBuilder::new(lua)?
-        .with_value("ok", (200..300).contains(&res_status))?
-        .with_value("statusCode", res_status)?
-        .with_value("statusMessage", res_status_text)?
-        .with_value("headers", res_headers_lua)?
-        .with_value("body", create_lua_buffer(lua, &res_bytes)?)?
-        .build_readonly()
-=======
     // NOTE: We spawn the request as a background task to free up resources in lua
     let res = lua.spawn(async move { client.request(config).await });
     res.await?.into_lua_table(lua)
->>>>>>> 1e3a604d
 }
 
 async fn net_socket(lua: &Lua, url: String) -> LuaResult<LuaTable> {
